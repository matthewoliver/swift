--- conflicted
+++ resolved
@@ -96,14 +96,9 @@
         with exceptions.MessageTimeout(
                 self.daemon.conn_timeout, 'connect send'):
             self.connection = bufferedhttp.BufferedHTTPConnection(
-<<<<<<< HEAD
-                '%s:%s' % (self.node['ip'], self.node['port']))
-            self.connection.putrequest('RUGGEDIZE', '/%s/%s' % (
-=======
                 '%s:%s' % (self.node['replication_ip'],
                 self.node['replication_port']))
-            self.connection.putrequest('REPLICATION', '/%s/%s' % (
->>>>>>> 709187b5
+            self.connection.putrequest('RUGGEDIZE', '/%s/%s' % (
                 self.node['device'], self.job['partition']))
             self.connection.putheader('Transfer-Encoding', 'chunked')
             self.connection.putheader('X-Backend-Storage-Policy-Index',
