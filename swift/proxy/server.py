# Copyright (c) 2010-2011 OpenStack, LLC.
#
# Licensed under the Apache License, Version 2.0 (the "License");
# you may not use this file except in compliance with the License.
# You may obtain a copy of the License at
#
#    http://www.apache.org/licenses/LICENSE-2.0
#
# Unless required by applicable law or agreed to in writing, software
# distributed under the License is distributed on an "AS IS" BASIS,
# WITHOUT WARRANTIES OR CONDITIONS OF ANY KIND, either express or
# implied.
# See the License for the specific language governing permissions and
# limitations under the License.

from __future__ import with_statement
try:
    import simplejson as json
except ImportError:
    import json
import mimetypes
import os
import re
import time
import traceback
from ConfigParser import ConfigParser
from datetime import datetime
from urllib import unquote, quote
import uuid
import functools
from hashlib import md5
from random import shuffle

from eventlet import sleep, GreenPile, Queue, TimeoutError
from eventlet.timeout import Timeout
from webob.exc import HTTPAccepted, HTTPBadRequest, HTTPMethodNotAllowed, \
    HTTPNotFound, HTTPPreconditionFailed, \
    HTTPRequestTimeout, HTTPServiceUnavailable, \
    HTTPUnprocessableEntity, HTTPRequestEntityTooLarge, HTTPServerError, \
    status_map
from webob import Request, Response

from swift.common.ring import Ring
from swift.common.utils import get_logger, normalize_timestamp, split_path, \
    cache_from_env, ContextPool, get_remote_client
from swift.common.bufferedhttp import http_connect
from swift.common.constraints import check_metadata, check_object_creation, \
    check_utf8, CONTAINER_LISTING_LIMIT, MAX_ACCOUNT_NAME_LENGTH, \
    MAX_CONTAINER_NAME_LENGTH, MAX_FILE_SIZE
from swift.common.exceptions import ChunkReadTimeout, \
    ChunkWriteTimeout, ConnectionTimeout


def update_headers(response, headers):
    """
    Helper function to update headers in the response.

    :param response: webob.Response object
    :param headers: dictionary headers
    """
    if hasattr(headers, 'items'):
        headers = headers.items()
    for name, value in headers:
        if name == 'etag':
            response.headers[name] = value.replace('"', '')
        elif name not in ('date', 'content-length', 'content-type',
                          'connection', 'x-timestamp', 'x-put-timestamp'):
            response.headers[name] = value


def public(func):
    """
    Decorator to declare which methods are public accessible as HTTP requests

    :param func: function to make public
    """
    func.publicly_accessible = True

    @functools.wraps(func)
    def wrapped(*a, **kw):
        return func(*a, **kw)
    return wrapped


def delay_denial(func):
    """
    Decorator to declare which methods should have any swift.authorize call
    delayed. This is so the method can load the Request object up with
    additional information that may be needed by the authorization system.

    :param func: function to delay authorization on
    """
    func.delay_denial = True

    @functools.wraps(func)
    def wrapped(*a, **kw):
        return func(*a, **kw)
    return wrapped


def get_account_memcache_key(account):
    return 'account/%s' % account


def get_container_memcache_key(account, container):
    return 'container/%s/%s' % (account, container)


class SegmentedIterable(object):
    """
    Iterable that returns the object contents for a segmented object in Swift.

    If set, the response's `bytes_transferred` value will be updated (used to
    log the size of the request). Also, if there's a failure that cuts the
    transfer short, the response's `status_int` will be updated (again, just
    for logging since the original status would have already been sent to the
    client).

    :param controller: The ObjectController instance to work with.
    :param container: The container the object segments are within.
    :param listing: The listing of object segments to iterate over; this may
                    be an iterator or list that returns dicts with 'name' and
                    'bytes' keys.
    :param response: The webob.Response this iterable is associated with, if
                     any (default: None)
    """

    def __init__(self, controller, container, listing, response=None):
        self.controller = controller
        self.container = container
        self.listing = iter(listing)
        self.segment = -1
        self.segment_dict = None
        self.segment_peek = None
        self.seek = 0
        self.segment_iter = None
        self.position = 0
        self.response = response
        if not self.response:
            self.response = Response()
        self.next_get_time = 0

    def _load_next_segment(self):
        """
        Loads the self.segment_iter with the next object segment's contents.

        :raises: StopIteration when there are no more object segments.
        """
        try:
            self.segment += 1
            self.segment_dict = self.segment_peek or self.listing.next()
            self.segment_peek = None
            partition, nodes = self.controller.app.object_ring.get_nodes(
                self.controller.account_name, self.container,
                self.segment_dict['name'])
            path = '/%s/%s/%s' % (self.controller.account_name, self.container,
                self.segment_dict['name'])
            req = Request.blank(path)
            if self.seek:
                req.range = 'bytes=%s-' % self.seek
                self.seek = 0
            if self.segment > 10:
                sleep(max(self.next_get_time - time.time(), 0))
                self.next_get_time = time.time() + 1
            resp = self.controller.GETorHEAD_base(req, _('Object'), partition,
                self.controller.iter_nodes(partition, nodes,
                self.controller.app.object_ring), path,
                self.controller.app.object_ring.replica_count)
            if resp.status_int // 100 != 2:
                raise Exception(_('Could not load object segment %(path)s:' \
                    ' %(status)s') % {'path': path, 'status': resp.status_int})
            self.segment_iter = resp.app_iter
        except StopIteration:
            raise
        except Exception, err:
            if not getattr(err, 'swift_logged', False):
                self.controller.app.logger.exception(_('ERROR: While '
                    'processing manifest /%(acc)s/%(cont)s/%(obj)s'),
                    {'acc': self.controller.account_name,
                     'cont': self.controller.container_name,
                     'obj': self.controller.object_name})
                err.swift_logged = True
                self.response.status_int = 503
            raise

    def next(self):
        return iter(self).next()

    def __iter__(self):
        """ Standard iterator function that returns the object's contents. """
        try:
            while True:
                if not self.segment_iter:
                    self._load_next_segment()
                while True:
                    with ChunkReadTimeout(self.controller.app.node_timeout):
                        try:
                            chunk = self.segment_iter.next()
                            break
                        except StopIteration:
                            self._load_next_segment()
                self.position += len(chunk)
                self.response.bytes_transferred = getattr(self.response,
                    'bytes_transferred', 0) + len(chunk)
                yield chunk
        except StopIteration:
            raise
        except Exception, err:
            if not getattr(err, 'swift_logged', False):
                self.controller.app.logger.exception(_('ERROR: While '
                    'processing manifest /%(acc)s/%(cont)s/%(obj)s'),
                    {'acc': self.controller.account_name,
                     'cont': self.controller.container_name,
                     'obj': self.controller.object_name})
                err.swift_logged = True
                self.response.status_int = 503
            raise

    def app_iter_range(self, start, stop):
        """
        Non-standard iterator function for use with Webob in serving Range
        requests more quickly. This will skip over segments and do a range
        request on the first segment to return data from, if needed.

        :param start: The first byte (zero-based) to return. None for 0.
        :param stop: The last byte (zero-based) to return. None for end.
        """
        try:
            if start:
                self.segment_peek = self.listing.next()
                while start >= self.position + self.segment_peek['bytes']:
                    self.segment += 1
                    self.position += self.segment_peek['bytes']
                    self.segment_peek = self.listing.next()
                self.seek = start - self.position
            else:
                start = 0
            if stop is not None:
                length = stop - start
            else:
                length = None
            for chunk in self:
                if length is not None:
                    length -= len(chunk)
                    if length < 0:
                        # Chop off the extra:
                        self.response.bytes_transferred = \
                           getattr(self.response, 'bytes_transferred', 0) \
                           + length
                        yield chunk[:length]
                        break
                yield chunk
        except StopIteration:
            raise
        except Exception, err:
            if not getattr(err, 'swift_logged', False):
                self.controller.app.logger.exception(_('ERROR: While '
                    'processing manifest /%(acc)s/%(cont)s/%(obj)s'),
                    {'acc': self.controller.account_name,
                     'cont': self.controller.container_name,
                     'obj': self.controller.object_name})
                err.swift_logged = True
                self.response.status_int = 503
            raise


class Controller(object):
    """Base WSGI controller class for the proxy"""
    server_type = _('Base')

    def __init__(self, app):
        self.account_name = None
        self.app = app
        self.trans_id = '-'

    def error_increment(self, node):
        """
        Handles incrementing error counts when talking to nodes.

        :param node: dictionary of node to increment the error count for
        """
        node['errors'] = node.get('errors', 0) + 1
        node['last_error'] = time.time()

    def error_occurred(self, node, msg):
        """
        Handle logging, and handling of errors.

        :param node: dictionary of node to handle errors for
        :param msg: error message
        """
        self.error_increment(node)
        self.app.logger.error(_('%(msg)s %(ip)s:%(port)s'),
            {'msg': msg, 'ip': node['ip'], 'port': node['port']})

    def exception_occurred(self, node, typ, additional_info):
        """
        Handle logging of generic exceptions.

        :param node: dictionary of node to log the error for
        :param typ: server type
        :param additional_info: additional information to log
        """
        self.app.logger.exception(
            _('ERROR with %(type)s server %(ip)s:%(port)s/%(device)s re: '
              '%(info)s'),
            {'type': typ, 'ip': node['ip'], 'port': node['port'],
             'device': node['device'], 'info': additional_info})

    def error_limited(self, node):
        """
        Check if the node is currently error limited.

        :param node: dictionary of node to check
        :returns: True if error limited, False otherwise
        """
        now = time.time()
        if not 'errors' in node:
            return False
        if 'last_error' in node and node['last_error'] < \
                now - self.app.error_suppression_interval:
            del node['last_error']
            if 'errors' in node:
                del node['errors']
            return False
        limited = node['errors'] > self.app.error_suppression_limit
        if limited:
            self.app.logger.debug(
                _('Node error limited %(ip)s:%(port)s (%(device)s)'), node)
        return limited

    def error_limit(self, node):
        """
        Mark a node as error limited.

        :param node: dictionary of node to error limit
        """
        node['errors'] = self.app.error_suppression_limit + 1
        node['last_error'] = time.time()

    def account_info(self, account):
        """
        Get account information, and also verify that the account exists.

        :param account: name of the account to get the info for
        :returns: tuple of (account partition, account nodes) or (None, None)
                  if it does not exist
        """
        partition, nodes = self.app.account_ring.get_nodes(account)
        # 0 = no responses, 200 = found, 404 = not found, -1 = mixed responses
        if self.app.memcache:
            cache_key = get_account_memcache_key(account)
            result_code = self.app.memcache.get(cache_key)
            if result_code == 200:
                return partition, nodes
            elif result_code == 404:
                return None, None
        result_code = 0
        attempts_left = self.app.account_ring.replica_count
        path = '/%s' % account
        headers = {'x-cf-trans-id': self.trans_id}
        for node in self.iter_nodes(partition, nodes, self.app.account_ring):
            try:
                with ConnectionTimeout(self.app.conn_timeout):
                    conn = http_connect(node['ip'], node['port'],
                            node['device'], partition, 'HEAD', path, headers)
                with Timeout(self.app.node_timeout):
                    resp = conn.getresponse()
                    body = resp.read()
                    if 200 <= resp.status <= 299:
                        result_code = 200
                        break
                    elif resp.status == 404:
                        if result_code == 0:
                            result_code = 404
                        elif result_code != 404:
                            result_code = -1
                    elif resp.status == 507:
                        self.error_limit(node)
                        continue
                    else:
                        result_code = -1
                        attempts_left -= 1
                        if attempts_left <= 0:
                            break
            except (Exception, TimeoutError):
                self.exception_occurred(node, _('Account'),
                    _('Trying to get account info for %s') % path)
        if self.app.memcache and result_code in (200, 404):
            if result_code == 200:
                cache_timeout = self.app.recheck_account_existence
            else:
                cache_timeout = self.app.recheck_account_existence * 0.1
            self.app.memcache.set(cache_key, result_code,
                                  timeout=cache_timeout)
        if result_code == 200:
            return partition, nodes
        return None, None

    def container_info(self, account, container):
        """
        Get container information and thusly verify container existance.
        This will also make a call to account_info to verify that the
        account exists.

        :param account: account name for the container
        :param container: container name to look up
        :returns: tuple of (container partition, container nodes, container
                  read acl, container write acl, container sync key) or (None,
                  None, None, None, None) if the container does not exist
        """
        partition, nodes = self.app.container_ring.get_nodes(
                account, container)
        path = '/%s/%s' % (account, container)
        if self.app.memcache:
            cache_key = get_container_memcache_key(account, container)
            cache_value = self.app.memcache.get(cache_key)
            if isinstance(cache_value, dict):
                status = cache_value['status']
                read_acl = cache_value['read_acl']
                write_acl = cache_value['write_acl']
                sync_key = cache_value.get('sync_key')
                if status == 200:
                    return partition, nodes, read_acl, write_acl, sync_key
                elif status == 404:
                    return None, None, None, None, None
        if not self.account_info(account)[1]:
            return None, None, None, None, None
        result_code = 0
        read_acl = None
        write_acl = None
        sync_key = None
        container_size = None
        attempts_left = self.app.container_ring.replica_count
        headers = {'x-cf-trans-id': self.trans_id}
        for node in self.iter_nodes(partition, nodes, self.app.container_ring):
            try:
                with ConnectionTimeout(self.app.conn_timeout):
                    conn = http_connect(node['ip'], node['port'],
                            node['device'], partition, 'HEAD', path, headers)
                with Timeout(self.app.node_timeout):
                    resp = conn.getresponse()
                    body = resp.read()
                    if 200 <= resp.status <= 299:
                        result_code = 200
                        read_acl = resp.getheader('x-container-read')
                        write_acl = resp.getheader('x-container-write')
                        sync_key = resp.getheader('x-container-sync-key')
                        container_size = \
                            resp.getheader('X-Container-Object-Count')
                        break
                    elif resp.status == 404:
                        if result_code == 0:
                            result_code = 404
                        elif result_code != 404:
                            result_code = -1
                    elif resp.status == 507:
                        self.error_limit(node)
                        continue
                    else:
                        result_code = -1
                        attempts_left -= 1
                        if attempts_left <= 0:
                            break
            except (Exception, TimeoutError):
                self.exception_occurred(node, _('Container'),
                    _('Trying to get container info for %s') % path)
        if self.app.memcache and result_code in (200, 404):
            if result_code == 200:
                cache_timeout = self.app.recheck_container_existence
            else:
                cache_timeout = self.app.recheck_container_existence * 0.1
            self.app.memcache.set(cache_key,
                                  {'status': result_code,
                                   'read_acl': read_acl,
                                   'write_acl': write_acl,
                                   'sync_key': sync_key,
                                   'container_size': container_size},
                                  timeout=cache_timeout)
        if result_code == 200:
            return partition, nodes, read_acl, write_acl, sync_key
        return None, None, None, None, None

    def iter_nodes(self, partition, nodes, ring):
        """
        Node iterator that will first iterate over the normal nodes for a
        partition and then the handoff partitions for the node.

        :param partition: partition to iterate nodes for
        :param nodes: list of node dicts from the ring
        :param ring: ring to get handoff nodes from
        """
        for node in nodes:
            if not self.error_limited(node):
                yield node
        for node in ring.get_more_nodes(partition):
            if not self.error_limited(node):
                yield node

    def _make_request(self, nodes, part, method, path, headers, query):
        for node in nodes:
            try:
                with ConnectionTimeout(self.app.conn_timeout):
                    conn = http_connect(node['ip'], node['port'],
                            node['device'], part, method, path,
                            headers=headers, query_string=query)
                    conn.node = node
                with Timeout(self.app.node_timeout):
                    resp = conn.getresponse()
                    if 200 <= resp.status < 500:
                        return resp.status, resp.reason, resp.read()
                    elif resp.status == 507:
                        self.error_limit(node)
            except (Exception, Timeout):
                self.exception_occurred(node, self.server_type,
                    _('Trying to %(method)s %(path)s') %
                    {'method': method, 'path': path})

    def make_requests(self, req, ring, part, method, path, headers,
                    query_string=''):
        """
        Sends an HTTP request to multiple nodes and aggregates the results.
        It attempts the primary nodes concurrently, then iterates over the
        handoff nodes as needed.

        :param headers: a list of dicts, where each dict represents one
                        backend request that should be made.
        :returns: a webob Response object
        """
        nodes = self.iter_nodes(part, ring.get_part_nodes(part), ring)
        pile = GreenPile(ring.replica_count)
        for head in headers:
            pile.spawn(self._make_request, nodes, part, method, path,
                    head, query_string)
        response = [resp for resp in pile if resp]
        while len(response) < ring.replica_count:
            response.append((503, '', ''))
        statuses, reasons, bodies = zip(*response)
        return self.best_response(req, statuses, reasons, bodies,
                  '%s %s' % (self.server_type, req.method))

    def best_response(self, req, statuses, reasons, bodies, server_type,
                      etag=None):
        """
        Given a list of responses from several servers, choose the best to
        return to the API.

        :param req: webob.Request object
        :param statuses: list of statuses returned
        :param reasons: list of reasons for each status
        :param bodies: bodies of each response
        :param server_type: type of server the responses came from
        :param etag: etag
        :returns: webob.Response object with the correct status, body, etc. set
        """
        resp = Response(request=req)
        if len(statuses):
            for hundred in (200, 300, 400):
                hstatuses = \
                    [s for s in statuses if hundred <= s < hundred + 100]
                if len(hstatuses) > len(statuses) / 2:
                    status = max(hstatuses)
                    status_index = statuses.index(status)
                    resp.status = '%s %s' % (status, reasons[status_index])
                    resp.body = bodies[status_index]
                    resp.content_type = 'text/html'
                    if etag:
                        resp.headers['etag'] = etag.strip('"')
                    return resp
        self.app.logger.error(_('%(type)s returning 503 for %(statuses)s'),
                              {'type': server_type, 'statuses': statuses})
        resp.status = '503 Internal Server Error'
        return resp

    @public
    def GET(self, req):
        """Handler for HTTP GET requests."""
        return self.GETorHEAD(req)

    @public
    def HEAD(self, req):
        """Handler for HTTP HEAD requests."""
        return self.GETorHEAD(req)

    def GETorHEAD_base(self, req, server_type, partition, nodes, path,
                       attempts):
        """
        Base handler for HTTP GET or HEAD requests.

        :param req: webob.Request object
        :param server_type: server type
        :param partition: partition
        :param nodes: nodes
        :param path: path for the request
        :param attempts: number of attempts to try
        :returns: webob.Response object
        """
        statuses = []
        reasons = []
        bodies = []
        for node in nodes:
            if len(statuses) >= attempts:
                break
            if self.error_limited(node):
                continue
            try:
                with ConnectionTimeout(self.app.conn_timeout):
                    conn = http_connect(node['ip'], node['port'],
                        node['device'], partition, req.method, path,
                        headers=req.headers,
                        query_string=req.query_string)
                with Timeout(self.app.node_timeout):
                    source = conn.getresponse()
            except (Exception, TimeoutError):
                self.exception_occurred(node, server_type,
                    _('Trying to %(method)s %(path)s') %
                    {'method': req.method, 'path': req.path})
                continue
            if source.status == 507:
                self.error_limit(node)
                continue
            if 200 <= source.status <= 399:
                # 404 if we know we don't have a synced copy
                if not float(source.getheader('X-PUT-Timestamp', '1')):
                    statuses.append(404)
                    reasons.append('')
                    bodies.append('')
                    source.read()
                    continue
            if req.method == 'GET' and source.status in (200, 206):
                res = Response(request=req, conditional_response=True)
                res.bytes_transferred = 0

                def file_iter():
                    try:
                        while True:
                            with ChunkReadTimeout(self.app.node_timeout):
                                chunk = source.read(self.app.object_chunk_size)
                            if not chunk:
                                break
                            yield chunk
                            res.bytes_transferred += len(chunk)
                    except GeneratorExit:
                        res.client_disconnect = True
                        self.app.logger.warn(_('Client disconnected on read'))
                    except (Exception, TimeoutError):
                        self.exception_occurred(node, _('Object'),
                            _('Trying to read during GET of %s') % req.path)
                        raise
                res.app_iter = file_iter()
                update_headers(res, source.getheaders())
<<<<<<< HEAD
                # Used by container sync feature
                res.environ['swift_x_timestamp'] = \
                    source.getheader('x-timestamp')
=======
                update_headers(res, {'accept-ranges': 'bytes'})
>>>>>>> 68f3ff66
                res.status = source.status
                res.content_length = source.getheader('Content-Length')
                if source.getheader('Content-Type'):
                    res.charset = None
                    res.content_type = source.getheader('Content-Type')
                return res
            elif 200 <= source.status <= 399:
                res = status_map[source.status](request=req)
                update_headers(res, source.getheaders())
<<<<<<< HEAD
                # Used by container sync feature
                res.environ['swift_x_timestamp'] = \
                    source.getheader('x-timestamp')
=======
                update_headers(res, {'accept-ranges': 'bytes'})
>>>>>>> 68f3ff66
                if req.method == 'HEAD':
                    res.content_length = source.getheader('Content-Length')
                    if source.getheader('Content-Type'):
                        res.charset = None
                        res.content_type = source.getheader('Content-Type')
                return res
            statuses.append(source.status)
            reasons.append(source.reason)
            bodies.append(source.read())
            if source.status >= 500:
                self.error_occurred(node, _('ERROR %(status)d %(body)s ' \
                    'From %(type)s Server') % {'status': source.status,
                    'body': bodies[-1][:1024], 'type': server_type})
        return self.best_response(req, statuses, reasons, bodies,
                                  '%s %s' % (server_type, req.method))


class ObjectController(Controller):
    """WSGI controller for object requests."""
    server_type = _('Object')

    def __init__(self, app, account_name, container_name, object_name,
                 **kwargs):
        Controller.__init__(self, app)
        self.account_name = unquote(account_name)
        self.container_name = unquote(container_name)
        self.object_name = unquote(object_name)

    def GETorHEAD(self, req):
        """Handle HTTP GET or HEAD requests."""
        if 'swift.authorize' in req.environ:
            req.acl = \
                self.container_info(self.account_name, self.container_name)[2]
            aresp = req.environ['swift.authorize'](req)
            if aresp:
                return aresp
        partition, nodes = self.app.object_ring.get_nodes(
            self.account_name, self.container_name, self.object_name)
        shuffle(nodes)
        resp = self.GETorHEAD_base(req, _('Object'), partition,
                self.iter_nodes(partition, nodes, self.app.object_ring),
                req.path_info, self.app.object_ring.replica_count)
        # If we get a 416 Requested Range Not Satisfiable we have to check if
        # we were actually requesting a manifest object and then redo the range
        # request on the whole object.
        if resp.status_int == 416:
            req_range = req.range
            req.range = None
            resp2 = self.GETorHEAD_base(req, _('Object'), partition,
                    self.iter_nodes(partition, nodes, self.app.object_ring),
                    req.path_info, self.app.object_ring.replica_count)
            if 'x-object-manifest' not in resp2.headers:
                return resp
            resp = resp2
            req.range = req_range

        if 'x-object-manifest' in resp.headers:
            lcontainer, lprefix = \
                resp.headers['x-object-manifest'].split('/', 1)
            lpartition, lnodes = self.app.container_ring.get_nodes(
                self.account_name, lcontainer)
            marker = ''
            listing = []
            while True:
                lreq = Request.blank('/%s/%s?prefix=%s&format=json&marker=%s' %
                    (quote(self.account_name), quote(lcontainer),
                     quote(lprefix), quote(marker)))
                lresp = self.GETorHEAD_base(lreq, _('Container'), lpartition,
                    lnodes, lreq.path_info,
                    self.app.container_ring.replica_count)
                if lresp.status_int // 100 != 2:
                    lresp = HTTPNotFound(request=req)
                    lresp.headers['X-Object-Manifest'] = \
                        resp.headers['x-object-manifest']
                    return lresp
                if 'swift.authorize' in req.environ:
                    req.acl = lresp.headers.get('x-container-read')
                    aresp = req.environ['swift.authorize'](req)
                    if aresp:
                        return aresp
                sublisting = json.loads(lresp.body)
                if not sublisting:
                    break
                listing.extend(sublisting)
                if len(listing) > CONTAINER_LISTING_LIMIT:
                    break
                marker = sublisting[-1]['name']

            if len(listing) > CONTAINER_LISTING_LIMIT:
                # We will serve large objects with a ton of segments with
                # chunked transfer encoding.

                def listing_iter():
                    marker = ''
                    while True:
                        lreq = Request.blank(
                            '/%s/%s?prefix=%s&format=json&marker=%s' %
                            (quote(self.account_name), quote(lcontainer),
                             quote(lprefix), quote(marker)))
                        lresp = self.GETorHEAD_base(lreq, _('Container'),
                            lpartition, lnodes, lreq.path_info,
                            self.app.container_ring.replica_count)
                        if lresp.status_int // 100 != 2:
                            raise Exception(_('Object manifest GET could not '
                                'continue listing: %s %s') %
                                (req.path, lreq.path))
                        if 'swift.authorize' in req.environ:
                            req.acl = lresp.headers.get('x-container-read')
                            aresp = req.environ['swift.authorize'](req)
                            if aresp:
                                raise Exception(_('Object manifest GET could '
                                    'not continue listing: %s %s') %
                                    (req.path, aresp))
                        sublisting = json.loads(lresp.body)
                        if not sublisting:
                            break
                        for obj in sublisting:
                            yield obj
                        marker = sublisting[-1]['name']

                headers = {
                    'X-Object-Manifest': resp.headers['x-object-manifest'],
                    'Content-Type': resp.content_type}
                for key, value in resp.headers.iteritems():
                    if key.lower().startswith('x-object-meta-'):
                        headers[key] = value
                resp = Response(headers=headers, request=req,
                                conditional_response=True)
                if req.method == 'HEAD':
                    # These shenanigans are because webob translates the HEAD
                    # request into a webob EmptyResponse for the body, which
                    # has a len, which eventlet translates as needing a
                    # content-length header added. So we call the original
                    # webob resp for the headers but return an empty iterator
                    # for the body.

                    def head_response(environ, start_response):
                        resp(environ, start_response)
                        return iter([])

                    head_response.status_int = resp.status_int
                    return head_response
                else:
                    resp.app_iter = SegmentedIterable(self, lcontainer,
                                                      listing_iter(), resp)

            else:
                # For objects with a reasonable number of segments, we'll serve
                # them with a set content-length and computed etag.
                if listing:
                    content_length = sum(o['bytes'] for o in listing)
                    last_modified = max(o['last_modified'] for o in listing)
                    last_modified = datetime(*map(int, re.split('[^\d]',
                        last_modified)[:-1]))
                    etag = md5(
                        '"'.join(o['hash'] for o in listing)).hexdigest()
                else:
                    content_length = 0
                    last_modified = resp.last_modified
                    etag = md5().hexdigest()
                headers = {
                    'X-Object-Manifest': resp.headers['x-object-manifest'],
                    'Content-Type': resp.content_type,
                    'Content-Length': content_length,
                    'ETag': etag}
                for key, value in resp.headers.iteritems():
                    if key.lower().startswith('x-object-meta-'):
                        headers[key] = value
                resp = Response(headers=headers, request=req,
                                conditional_response=True)
                resp.app_iter = SegmentedIterable(self, lcontainer, listing,
                                                  resp)
                resp.content_length = content_length
                resp.last_modified = last_modified
            resp.headers['accept-ranges'] = 'bytes'

        return resp

    @public
    @delay_denial
    def GET(self, req):
        """Handler for HTTP GET requests."""
        return self.GETorHEAD(req)

    @public
    @delay_denial
    def HEAD(self, req):
        """Handler for HTTP HEAD requests."""
        return self.GETorHEAD(req)

    @public
    @delay_denial
    def POST(self, req):
        """HTTP POST request handler."""
        error_response = check_metadata(req, 'object')
        if error_response:
            return error_response
        container_partition, containers, _junk, req.acl, _junk = \
            self.container_info(self.account_name, self.container_name)
        if 'swift.authorize' in req.environ:
            aresp = req.environ['swift.authorize'](req)
            if aresp:
                return aresp
        if not containers:
            return HTTPNotFound(request=req)
        partition, nodes = self.app.object_ring.get_nodes(
            self.account_name, self.container_name, self.object_name)
        req.headers['X-Timestamp'] = normalize_timestamp(time.time())
        headers = []
        for container in containers:
            nheaders = dict(req.headers.iteritems())
            nheaders['X-Container-Host'] = '%(ip)s:%(port)s' % container
            nheaders['X-Container-Partition'] = container_partition
            nheaders['X-Container-Device'] = container['device']
            headers.append(nheaders)
        return self.make_requests(req, self.app.object_ring,
                partition, 'POST', req.path_info, headers)

    def _send_file(self, conn, path):
        """Method for a file PUT coro"""
        while True:
            chunk = conn.queue.get()
            if not conn.failed:
                try:
                    with ChunkWriteTimeout(self.app.node_timeout):
                        conn.send(chunk)
                except (Exception, ChunkWriteTimeout):
                    conn.failed = True
                    self.exception_occurred(conn.node, _('Object'),
                        _('Trying to write to %s') % path)
            conn.queue.task_done()

    def _connect_put_node(self, nodes, part, path, headers):
        """Method for a file PUT connect"""
        for node in nodes:
            try:
                with ConnectionTimeout(self.app.conn_timeout):
                    conn = http_connect(node['ip'], node['port'],
                            node['device'], part, 'PUT', path, headers)
                with Timeout(self.app.node_timeout):
                    resp = conn.getexpect()
                if resp.status == 100:
                    conn.node = node
                    return conn
                elif resp.status == 507:
                    self.error_limit(node)
            except:
                self.exception_occurred(node, _('Object'),
                    _('Expect: 100-continue on %s') % path)

    @public
    @delay_denial
    def PUT(self, req):
        """HTTP PUT request handler."""
        (container_partition, containers, _junk, req.acl,
         req.environ['swift_sync_key']) = \
            self.container_info(self.account_name, self.container_name)
        if 'swift.authorize' in req.environ:
            aresp = req.environ['swift.authorize'](req)
            if aresp:
                return aresp
        if not containers:
            return HTTPNotFound(request=req)
        partition, nodes = self.app.object_ring.get_nodes(
            self.account_name, self.container_name, self.object_name)
        # Used by container sync feature
        if 'x-timestamp' in req.headers:
            try:
                req.headers['X-Timestamp'] = \
                    normalize_timestamp(float(req.headers['x-timestamp']))
                # For container sync PUTs, do a HEAD to see if we can
                # shortcircuit
                hreq = Request.blank(req.path_info,
                                     environ={'REQUEST_METHOD': 'HEAD'})
                self.GETorHEAD_base(hreq, _('Object'), partition, nodes,
                    hreq.path_info, self.app.object_ring.replica_count)
                if 'swift_x_timestamp' in hreq.environ and \
                    float(hreq.environ['swift_x_timestamp']) >= \
                        float(req.headers['x-timestamp']):
                    return HTTPAccepted(request=req)
            except ValueError:
                return HTTPBadRequest(request=req, content_type='text/plain',
                    body='X-Timestamp should be a UNIX timestamp float value; '
                         'was %r' % req.headers['x-timestamp'])
        else:
            req.headers['X-Timestamp'] = normalize_timestamp(time.time())
        # Sometimes the 'content-type' header exists, but is set to None.
        content_type_manually_set = True
        if not req.headers.get('content-type'):
            guessed_type, _junk = mimetypes.guess_type(req.path_info)
            req.headers['Content-Type'] = guessed_type or \
                                                'application/octet-stream'
            content_type_manually_set = False
        error_response = check_object_creation(req, self.object_name)
        if error_response:
            return error_response
        reader = req.environ['wsgi.input'].read
        data_source = iter(lambda: reader(self.app.client_chunk_size), '')
        source_header = req.headers.get('X-Copy-From')
        if source_header:
            source_header = unquote(source_header)
            acct = req.path_info.split('/', 2)[1]
            if not source_header.startswith('/'):
                source_header = '/' + source_header
            source_header = '/' + acct + source_header
            try:
                src_container_name, src_obj_name = \
                    source_header.split('/', 3)[2:]
            except ValueError:
                return HTTPPreconditionFailed(request=req,
                    body='X-Copy-From header must be of the form'
                    '<container name>/<object name>')
            source_req = req.copy_get()
            source_req.path_info = source_header
            orig_obj_name = self.object_name
            orig_container_name = self.container_name
            self.object_name = src_obj_name
            self.container_name = src_container_name
            source_resp = self.GET(source_req)
            if source_resp.status_int >= 300:
                return source_resp
            self.object_name = orig_obj_name
            self.container_name = orig_container_name
            new_req = Request.blank(req.path_info,
                        environ=req.environ, headers=req.headers)
            data_source = source_resp.app_iter
            new_req.content_length = source_resp.content_length
            if new_req.content_length is None:
                # This indicates a transfer-encoding: chunked source object,
                # which currently only happens because there are more than
                # CONTAINER_LISTING_LIMIT segments in a segmented object. In
                # this case, we're going to refuse to do the server-side copy.
                return HTTPRequestEntityTooLarge(request=req)
            new_req.etag = source_resp.etag
            # we no longer need the X-Copy-From header
            del new_req.headers['X-Copy-From']
            if not content_type_manually_set:
                new_req.headers['Content-Type'] = \
                    source_resp.headers['Content-Type']
            for k, v in source_resp.headers.items():
                if k.lower().startswith('x-object-meta-'):
                    new_req.headers[k] = v
            for k, v in req.headers.items():
                if k.lower().startswith('x-object-meta-'):
                    new_req.headers[k] = v
            req = new_req
        node_iter = self.iter_nodes(partition, nodes, self.app.object_ring)
        pile = GreenPile(len(nodes))
        for container in containers:
            nheaders = dict(req.headers.iteritems())
            nheaders['X-Container-Host'] = '%(ip)s:%(port)s' % container
            nheaders['X-Container-Partition'] = container_partition
            nheaders['X-Container-Device'] = container['device']
            nheaders['Expect'] = '100-continue'
            pile.spawn(self._connect_put_node, node_iter, partition,
                        req.path_info, nheaders)
        conns = [conn for conn in pile if conn]
        if len(conns) <= len(nodes) / 2:
            self.app.logger.error(
                _('Object PUT returning 503, %(conns)s/%(nodes)s '
                'required connections'),
                {'conns': len(conns), 'nodes': len(nodes) // 2 + 1})
            return HTTPServiceUnavailable(request=req)
        chunked = req.headers.get('transfer-encoding')
        try:
            with ContextPool(len(nodes)) as pool:
                for conn in conns:
                    conn.failed = False
                    conn.queue = Queue(self.app.put_queue_depth)
                    pool.spawn(self._send_file, conn, req.path)
                req.bytes_transferred = 0
                while True:
                    with ChunkReadTimeout(self.app.client_timeout):
                        try:
                            chunk = next(data_source)
                        except StopIteration:
                            if chunked:
                                [conn.queue.put('0\r\n\r\n') for conn in conns]
                            break
                    req.bytes_transferred += len(chunk)
                    if req.bytes_transferred > MAX_FILE_SIZE:
                        return HTTPRequestEntityTooLarge(request=req)
                    for conn in list(conns):
                        if not conn.failed:
                            conn.queue.put('%x\r\n%s\r\n' % (len(chunk), chunk)
                                            if chunked else chunk)
                        else:
                            conns.remove(conn)
                    if len(conns) <= len(nodes) / 2:
                        self.app.logger.error(_('Object PUT exceptions during'
                            ' send, %(conns)s/%(nodes)s required connections'),
                            {'conns': len(conns), 'nodes': len(nodes) / 2 + 1})
                        return HTTPServiceUnavailable(request=req)
                for conn in conns:
                    if conn.queue.unfinished_tasks:
                        conn.queue.join()
            conns = [conn for conn in conns if not conn.failed]
        except ChunkReadTimeout, err:
            self.app.logger.warn(
                _('ERROR Client read timeout (%ss)'), err.seconds)
            return HTTPRequestTimeout(request=req)
        except Exception:
            req.client_disconnect = True
            self.app.logger.exception(
                _('ERROR Exception causing client disconnect'))
            return Response(status='499 Client Disconnect')
        if req.content_length and req.bytes_transferred < req.content_length:
            req.client_disconnect = True
            self.app.logger.warn(
                _('Client disconnected without sending enough data'))
            return Response(status='499 Client Disconnect')
        statuses = []
        reasons = []
        bodies = []
        etags = set()
        for conn in conns:
            try:
                with Timeout(self.app.node_timeout):
                    response = conn.getresponse()
                    statuses.append(response.status)
                    reasons.append(response.reason)
                    bodies.append(response.read())
                    if response.status >= 500:
                        self.error_occurred(conn.node,
                            _('ERROR %(status)d %(body)s From Object Server ' \
                            're: %(path)s') % {'status': response.status,
                            'body': bodies[-1][:1024], 'path': req.path})
                    elif 200 <= response.status < 300:
                        etags.add(response.getheader('etag').strip('"'))
            except (Exception, TimeoutError):
                self.exception_occurred(conn.node, _('Object'),
                    _('Trying to get final status of PUT to %s') % req.path)
        if len(etags) > 1:
            self.app.logger.error(
                _('Object servers returned %s mismatched etags'), len(etags))
            return HTTPServerError(request=req)
        etag = len(etags) and etags.pop() or None
        while len(statuses) < len(nodes):
            statuses.append(503)
            reasons.append('')
            bodies.append('')
        resp = self.best_response(req, statuses, reasons, bodies,
                    _('Object PUT'), etag=etag)
        if source_header:
            resp.headers['X-Copied-From'] = quote(
                                                source_header.split('/', 2)[2])
            for k, v in req.headers.items():
                if k.lower().startswith('x-object-meta-'):
                    resp.headers[k] = v
            # reset the bytes, since the user didn't actually send anything
            req.bytes_transferred = 0
        resp.last_modified = float(req.headers['X-Timestamp'])
        return resp

    @public
    @delay_denial
    def DELETE(self, req):
        """HTTP DELETE request handler."""
        (container_partition, containers, _junk, req.acl,
         req.environ['swift_sync_key']) = \
            self.container_info(self.account_name, self.container_name)
        if 'swift.authorize' in req.environ:
            aresp = req.environ['swift.authorize'](req)
            if aresp:
                return aresp
        if not containers:
            return HTTPNotFound(request=req)
        partition, nodes = self.app.object_ring.get_nodes(
            self.account_name, self.container_name, self.object_name)
        # Used by container sync feature
        if 'x-timestamp' in req.headers:
            try:
                req.headers['X-Timestamp'] = \
                    normalize_timestamp(float(req.headers['x-timestamp']))
            except ValueError:
                return HTTPBadRequest(request=req, content_type='text/plain',
                    body='X-Timestamp should be a UNIX timestamp float value; '
                         'was %r' % req.headers['x-timestamp'])
        else:
            req.headers['X-Timestamp'] = normalize_timestamp(time.time())
        headers = []
        for container in containers:
            nheaders = dict(req.headers.iteritems())
            nheaders['X-Container-Host'] = '%(ip)s:%(port)s' % container
            nheaders['X-Container-Partition'] = container_partition
            nheaders['X-Container-Device'] = container['device']
            headers.append(nheaders)
        return self.make_requests(req, self.app.object_ring,
                partition, 'DELETE', req.path_info, headers)

    @public
    @delay_denial
    def COPY(self, req):
        """HTTP COPY request handler."""
        dest = req.headers.get('Destination')
        if not dest:
            return HTTPPreconditionFailed(request=req,
                                          body='Destination header required')
        dest = unquote(dest)
        if not dest.startswith('/'):
            dest = '/' + dest
        try:
            _junk, dest_container, dest_object = dest.split('/', 2)
        except ValueError:
            return HTTPPreconditionFailed(request=req,
                    body='Destination header must be of the form '
                         '<container name>/<object name>')
        source = '/' + self.container_name + '/' + self.object_name
        self.container_name = dest_container
        self.object_name = dest_object
        # re-write the existing request as a PUT instead of creating a new one
        # since this one is already attached to the posthooklogger
        req.method = 'PUT'
        req.path_info = '/' + self.account_name + dest
        req.headers['Content-Length'] = 0
        req.headers['X-Copy-From'] = source
        del req.headers['Destination']
        return self.PUT(req)


class ContainerController(Controller):
    """WSGI controller for container requests"""
    server_type = _('Container')

    # Ensure these are all lowercase
    pass_through_headers = ['x-container-read', 'x-container-write',
                            'x-container-sync-key', 'x-container-sync-to']

    def __init__(self, app, account_name, container_name, **kwargs):
        Controller.__init__(self, app)
        self.account_name = unquote(account_name)
        self.container_name = unquote(container_name)

    def clean_acls(self, req):
        if 'swift.clean_acl' in req.environ:
            for header in ('x-container-read', 'x-container-write'):
                if header in req.headers:
                    try:
                        req.headers[header] = \
                            req.environ['swift.clean_acl'](header,
                                                           req.headers[header])
                    except ValueError, err:
                        return HTTPBadRequest(request=req, body=str(err))
        return None

    def GETorHEAD(self, req):
        """Handler for HTTP GET/HEAD requests."""
        if not self.account_info(self.account_name)[1]:
            return HTTPNotFound(request=req)
        part, nodes = self.app.container_ring.get_nodes(
                        self.account_name, self.container_name)
        resp = self.GETorHEAD_base(req, _('Container'), part, nodes,
                req.path_info, self.app.container_ring.replica_count)

        if self.app.memcache:
            # set the memcache container size for ratelimiting
            cache_key = get_container_memcache_key(self.account_name,
                                                   self.container_name)
            self.app.memcache.set(cache_key,
              {'status': resp.status_int,
               'read_acl': resp.headers.get('x-container-read'),
               'write_acl': resp.headers.get('x-container-write'),
               'sync_key': resp.headers.get('x-container-sync-key'),
               'container_size': resp.headers.get('x-container-object-count')},
                                  timeout=self.app.recheck_container_existence)

        if 'swift.authorize' in req.environ:
            req.acl = resp.headers.get('x-container-read')
            aresp = req.environ['swift.authorize'](req)
            if aresp:
                return aresp
        if not req.environ.get('swift_owner', False):
            for key in ('x-container-read', 'x-container-write',
                        'x-container-sync-key', 'x-container-sync-to'):
                if key in resp.headers:
                    del resp.headers[key]
        return resp

    @public
    @delay_denial
    def GET(self, req):
        """Handler for HTTP GET requests."""
        return self.GETorHEAD(req)

    @public
    @delay_denial
    def HEAD(self, req):
        """Handler for HTTP HEAD requests."""
        return self.GETorHEAD(req)

    @public
    def PUT(self, req):
        """HTTP PUT request handler."""
        error_response = \
            self.clean_acls(req) or check_metadata(req, 'container')
        if error_response:
            return error_response
        if len(self.container_name) > MAX_CONTAINER_NAME_LENGTH:
            resp = HTTPBadRequest(request=req)
            resp.body = 'Container name length of %d longer than %d' % \
                        (len(self.container_name), MAX_CONTAINER_NAME_LENGTH)
            return resp
        account_partition, accounts = self.account_info(self.account_name)
        if not accounts:
            return HTTPNotFound(request=req)
        container_partition, containers = self.app.container_ring.get_nodes(
            self.account_name, self.container_name)
        headers = []
        for account in accounts:
            nheaders = {'X-Timestamp': normalize_timestamp(time.time()),
                        'x-cf-trans-id': self.trans_id,
                        'X-Account-Host': '%(ip)s:%(port)s' % account,
                        'X-Account-Partition': account_partition,
                        'X-Account-Device': account['device']}
            nheaders.update(value for value in req.headers.iteritems()
                if value[0].lower() in self.pass_through_headers or
                   value[0].lower().startswith('x-container-meta-'))
            headers.append(nheaders)
        if self.app.memcache:
            cache_key = get_container_memcache_key(self.account_name,
                                                   self.container_name)
            self.app.memcache.delete(cache_key)
        return self.make_requests(req, self.app.container_ring,
                container_partition, 'PUT', req.path_info, headers)

    @public
    def POST(self, req):
        """HTTP POST request handler."""
        error_response = \
            self.clean_acls(req) or check_metadata(req, 'container')
        if error_response:
            return error_response
        account_partition, accounts = self.account_info(self.account_name)
        if not accounts:
            return HTTPNotFound(request=req)
        container_partition, containers = self.app.container_ring.get_nodes(
            self.account_name, self.container_name)
        headers = {'X-Timestamp': normalize_timestamp(time.time()),
                   'x-cf-trans-id': self.trans_id}
        headers.update(value for value in req.headers.iteritems()
            if value[0].lower() in self.pass_through_headers or
               value[0].lower().startswith('x-container-meta-'))
        if self.app.memcache:
            cache_key = get_container_memcache_key(self.account_name,
                                                   self.container_name)
            self.app.memcache.delete(cache_key)
        return self.make_requests(req, self.app.container_ring,
                container_partition, 'POST', req.path_info,
                [headers] * len(containers))

    @public
    def DELETE(self, req):
        """HTTP DELETE request handler."""
        account_partition, accounts = self.account_info(self.account_name)
        if not accounts:
            return HTTPNotFound(request=req)
        container_partition, containers = self.app.container_ring.get_nodes(
            self.account_name, self.container_name)
        headers = []
        for account in accounts:
            headers.append({'X-Timestamp': normalize_timestamp(time.time()),
                           'X-Cf-Trans-Id': self.trans_id,
                           'X-Account-Host': '%(ip)s:%(port)s' % account,
                           'X-Account-Partition': account_partition,
                           'X-Account-Device': account['device']})
        if self.app.memcache:
            cache_key = get_container_memcache_key(self.account_name,
                                                   self.container_name)
            self.app.memcache.delete(cache_key)
        resp = self.make_requests(req, self.app.container_ring,
                    container_partition, 'DELETE', req.path_info, headers)
        if resp.status_int == 202:  # Indicates no server had the container
            return HTTPNotFound(request=req)
        return resp


class AccountController(Controller):
    """WSGI controller for account requests"""
    server_type = _('Account')

    def __init__(self, app, account_name, **kwargs):
        Controller.__init__(self, app)
        self.account_name = unquote(account_name)

    def GETorHEAD(self, req):
        """Handler for HTTP GET/HEAD requests."""
        partition, nodes = self.app.account_ring.get_nodes(self.account_name)
        return self.GETorHEAD_base(req, _('Account'), partition, nodes,
                req.path_info.rstrip('/'), self.app.account_ring.replica_count)

    @public
    def PUT(self, req):
        """HTTP PUT request handler."""
        if not self.app.allow_account_management:
            return HTTPMethodNotAllowed(request=req)
        error_response = check_metadata(req, 'account')
        if error_response:
            return error_response
        if len(self.account_name) > MAX_ACCOUNT_NAME_LENGTH:
            resp = HTTPBadRequest(request=req)
            resp.body = 'Account name length of %d longer than %d' % \
                        (len(self.account_name), MAX_ACCOUNT_NAME_LENGTH)
            return resp
        account_partition, accounts = \
            self.app.account_ring.get_nodes(self.account_name)
        headers = {'X-Timestamp': normalize_timestamp(time.time()),
                   'x-cf-trans-id': self.trans_id}
        headers.update(value for value in req.headers.iteritems()
            if value[0].lower().startswith('x-account-meta-'))
        if self.app.memcache:
            self.app.memcache.delete('account%s' % req.path_info.rstrip('/'))
        return self.make_requests(req, self.app.account_ring,
            account_partition, 'PUT', req.path_info, [headers] * len(accounts))

    @public
    def POST(self, req):
        """HTTP POST request handler."""
        error_response = check_metadata(req, 'account')
        if error_response:
            return error_response
        account_partition, accounts = \
            self.app.account_ring.get_nodes(self.account_name)
        headers = {'X-Timestamp': normalize_timestamp(time.time()),
                   'X-CF-Trans-Id': self.trans_id}
        headers.update(value for value in req.headers.iteritems()
            if value[0].lower().startswith('x-account-meta-'))
        if self.app.memcache:
            self.app.memcache.delete('account%s' % req.path_info.rstrip('/'))
        return self.make_requests(req, self.app.account_ring,
            account_partition, 'POST', req.path_info,
            [headers] * len(accounts))

    @public
    def DELETE(self, req):
        """HTTP DELETE request handler."""
        if not self.app.allow_account_management:
            return HTTPMethodNotAllowed(request=req)
        account_partition, accounts = \
            self.app.account_ring.get_nodes(self.account_name)
        headers = {'X-Timestamp': normalize_timestamp(time.time()),
                   'X-CF-Trans-Id': self.trans_id}
        if self.app.memcache:
            self.app.memcache.delete('account%s' % req.path_info.rstrip('/'))
        return self.make_requests(req, self.app.account_ring,
            account_partition, 'DELETE', req.path_info,
            [headers] * len(accounts))


class BaseApplication(object):
    """Base WSGI application for the proxy server"""

    def __init__(self, conf, memcache=None, logger=None, account_ring=None,
                 container_ring=None, object_ring=None):
        if conf is None:
            conf = {}
        if logger is None:
            self.logger = get_logger(conf, log_route='proxy-server')
            access_log_conf = {}
            for key in ('log_facility', 'log_name', 'log_level'):
                value = conf.get('access_' + key, conf.get(key, None))
                if value:
                    access_log_conf[key] = value
            self.access_logger = get_logger(access_log_conf,
                                            log_route='proxy-access')
        else:
            self.logger = self.access_logger = logger

        swift_dir = conf.get('swift_dir', '/etc/swift')
        self.node_timeout = int(conf.get('node_timeout', 10))
        self.conn_timeout = float(conf.get('conn_timeout', 0.5))
        self.client_timeout = int(conf.get('client_timeout', 60))
        self.put_queue_depth = int(conf.get('put_queue_depth', 10))
        self.object_chunk_size = int(conf.get('object_chunk_size', 65536))
        self.client_chunk_size = int(conf.get('client_chunk_size', 65536))
        self.log_headers = conf.get('log_headers') == 'True'
        self.error_suppression_interval = \
            int(conf.get('error_suppression_interval', 60))
        self.error_suppression_limit = \
            int(conf.get('error_suppression_limit', 10))
        self.recheck_container_existence = \
            int(conf.get('recheck_container_existence', 60))
        self.recheck_account_existence = \
            int(conf.get('recheck_account_existence', 60))
        self.allow_account_management = \
            conf.get('allow_account_management', 'false').lower() == 'true'
        self.resellers_conf = ConfigParser()
        self.resellers_conf.read(os.path.join(swift_dir, 'resellers.conf'))
        self.object_ring = object_ring or \
            Ring(os.path.join(swift_dir, 'object.ring.gz'))
        self.container_ring = container_ring or \
            Ring(os.path.join(swift_dir, 'container.ring.gz'))
        self.account_ring = account_ring or \
            Ring(os.path.join(swift_dir, 'account.ring.gz'))
        self.memcache = memcache
        mimetypes.init(mimetypes.knownfiles +
                       [os.path.join(swift_dir, 'mime.types')])

    def get_controller(self, path):
        """
        Get the controller to handle a request.

        :param path: path from request
        :returns: tuple of (controller class, path dictionary)

        :raises: ValueError (thrown by split_path) id given invalid path
        """
        version, account, container, obj = split_path(path, 1, 4, True)
        d = dict(version=version,
                account_name=account,
                container_name=container,
                object_name=obj)
        if obj and container and account:
            return ObjectController, d
        elif container and account:
            return ContainerController, d
        elif account and not container and not obj:
            return AccountController, d
        return None, d

    def __call__(self, env, start_response):
        """
        WSGI entry point.
        Wraps env in webob.Request object and passes it down.

        :param env: WSGI environment dictionary
        :param start_response: WSGI callable
        """
        try:
            if self.memcache is None:
                self.memcache = cache_from_env(env)
            req = self.update_request(Request(env))
            if 'eventlet.posthooks' in env:
                env['eventlet.posthooks'].append(
                    (self.posthooklogger, (req,), {}))
                return self.handle_request(req)(env, start_response)
            else:
                # Lack of posthook support means that we have to log on the
                # start of the response, rather than after all the data has
                # been sent. This prevents logging client disconnects
                # differently than full transmissions.
                response = self.handle_request(req)(env, start_response)
                self.posthooklogger(env, req)
                return response
        except Exception:
            print "EXCEPTION IN __call__: %s: %s" % \
                  (traceback.format_exc(), env)
            start_response('500 Server Error',
                    [('Content-Type', 'text/plain')])
            return ['Internal server error.\n']

    def posthooklogger(self, env, req):
        pass

    def update_request(self, req):
        req.bytes_transferred = '-'
        req.client_disconnect = False
        if 'x-cf-trans-id' not in req.headers:
            req.headers['x-cf-trans-id'] = 'tx' + str(uuid.uuid4())
        if 'x-storage-token' in req.headers and \
                'x-auth-token' not in req.headers:
            req.headers['x-auth-token'] = req.headers['x-storage-token']
        return req

    def handle_request(self, req):
        """
        Entry point for proxy server.
        Should return a WSGI-style callable (such as webob.Response).

        :param req: webob.Request object
        """
        try:
            try:
                controller, path_parts = self.get_controller(req.path)
            except ValueError:
                return HTTPNotFound(request=req)
            if not check_utf8(req.path_info):
                return HTTPPreconditionFailed(request=req, body='Invalid UTF8')
            if not controller:
                return HTTPPreconditionFailed(request=req, body='Bad URL')

            controller = controller(self, **path_parts)
            controller.trans_id = req.headers.get('x-cf-trans-id', '-')
            self.logger.txn_id = req.headers.get('x-cf-trans-id', None)
            try:
                handler = getattr(controller, req.method)
                if not getattr(handler, 'publicly_accessible'):
                    handler = None
            except AttributeError:
                handler = None
            if not handler:
                return HTTPMethodNotAllowed(request=req)
            if path_parts['version']:
                req.path_info_pop()
            if 'swift.authorize' in req.environ:
                # We call authorize before the handler, always. If authorized,
                # we remove the swift.authorize hook so isn't ever called
                # again. If not authorized, we return the denial unless the
                # controller's method indicates it'd like to gather more
                # information and try again later.
                resp = req.environ['swift.authorize'](req)
                if not resp:
                    # No resp means authorized, no delayed recheck required.
                    del req.environ['swift.authorize']
                else:
                    # Response indicates denial, but we might delay the denial
                    # and recheck later. If not delayed, return the error now.
                    if not getattr(handler, 'delay_denial', None):
                        return resp
            return handler(req)
        except Exception:
            self.logger.exception(_('ERROR Unhandled exception in request'))
            return HTTPServerError(request=req)


class Application(BaseApplication):
    """WSGI application for the proxy server."""

    def handle_request(self, req):
        """
        Wraps the BaseApplication.handle_request and logs the request.
        """
        req.start_time = time.time()
        req.response = super(Application, self).handle_request(req)
        return req.response

    def posthooklogger(self, env, req):
        response = getattr(req, 'response', None)
        if not response:
            return
        trans_time = '%.4f' % (time.time() - req.start_time)
        the_request = quote(unquote(req.path))
        if req.query_string:
            the_request = the_request + '?' + req.query_string
        client = get_remote_client(req)
        logged_headers = None
        if self.log_headers:
            logged_headers = '\n'.join('%s: %s' % (k, v)
                for k, v in req.headers.items())
        status_int = response.status_int
        if getattr(req, 'client_disconnect', False) or \
                getattr(response, 'client_disconnect', False):
            status_int = 499
        self.access_logger.info(' '.join(quote(str(x)) for x in (
                client or '-',
                req.remote_addr or '-',
                time.strftime('%d/%b/%Y/%H/%M/%S', time.gmtime()),
                req.method,
                the_request,
                req.environ['SERVER_PROTOCOL'],
                status_int,
                req.referer or '-',
                req.user_agent or '-',
                req.headers.get('x-auth-token', '-'),
                getattr(req, 'bytes_transferred', 0) or '-',
                getattr(response, 'bytes_transferred', 0) or '-',
                req.headers.get('etag', '-'),
                req.headers.get('x-cf-trans-id', '-'),
                logged_headers or '-',
                trans_time,
            )))


def app_factory(global_conf, **local_conf):
    """paste.deploy app factory for creating WSGI proxy apps."""
    conf = global_conf.copy()
    conf.update(local_conf)
    return Application(conf)<|MERGE_RESOLUTION|>--- conflicted
+++ resolved
@@ -649,13 +649,10 @@
                         raise
                 res.app_iter = file_iter()
                 update_headers(res, source.getheaders())
-<<<<<<< HEAD
                 # Used by container sync feature
                 res.environ['swift_x_timestamp'] = \
                     source.getheader('x-timestamp')
-=======
                 update_headers(res, {'accept-ranges': 'bytes'})
->>>>>>> 68f3ff66
                 res.status = source.status
                 res.content_length = source.getheader('Content-Length')
                 if source.getheader('Content-Type'):
@@ -665,13 +662,10 @@
             elif 200 <= source.status <= 399:
                 res = status_map[source.status](request=req)
                 update_headers(res, source.getheaders())
-<<<<<<< HEAD
                 # Used by container sync feature
                 res.environ['swift_x_timestamp'] = \
                     source.getheader('x-timestamp')
-=======
                 update_headers(res, {'accept-ranges': 'bytes'})
->>>>>>> 68f3ff66
                 if req.method == 'HEAD':
                     res.content_length = source.getheader('Content-Length')
                     if source.getheader('Content-Type'):
