# Copyright (c) 2010 OpenStack, LLC.
#
# Licensed under the Apache License, Version 2.0 (the "License");
# you may not use this file except in compliance with the License.
# You may obtain a copy of the License at
#
#    http://www.apache.org/licenses/LICENSE-2.0
#
# Unless required by applicable law or agreed to in writing, software
# distributed under the License is distributed on an "AS IS" BASIS,
# WITHOUT WARRANTIES OR CONDITIONS OF ANY KIND, either express or
# implied.
# See the License for the specific language governing permissions and
# limitations under the License.

"""Miscellaneous utility functions for use with Swift."""

import errno
import fcntl
import os
import pwd
import signal
import sys
import time
import mimetools
from hashlib import md5
from random import shuffle
from urllib import quote
from contextlib import contextmanager
import ctypes
import ctypes.util
import fcntl
import struct
from ConfigParser import ConfigParser
from tempfile import mkstemp
import cPickle as pickle


import eventlet
from eventlet import greenio, GreenPool, sleep, Timeout, listen
from eventlet.green import socket, subprocess, ssl, thread, threading

from swift.common.exceptions import LockTimeout, MessageTimeout

# logging doesn't import patched as cleanly as one would like
from logging.handlers import SysLogHandler
import logging
logging.thread = eventlet.green.thread
logging.threading = eventlet.green.threading
logging._lock = logging.threading.RLock()

# These are lazily pulled from libc elsewhere
_sys_fallocate = None
_posix_fadvise = None

# Used by hash_path to offer a bit more security when generating hashes for
# paths. It simply appends this value to all paths; guessing the hash a path
# will end up with would also require knowing this suffix.
HASH_PATH_SUFFIX = os.environ.get('SWIFT_HASH_PATH_SUFFIX', 'endcap')

# Used when reading config values
TRUE_VALUES = set(('true', '1', 'yes', 'True', 'Yes', 'on', 'On'))


def load_libc_function(func_name):
    """
    Attempt to find the function in libc, otherwise return a no-op func.

    :param func_name: name of the function to pull from libc.
    """
    try:
        libc = ctypes.CDLL(ctypes.util.find_library('c'))
        return getattr(libc, func_name)
    except AttributeError:
        logging.warn("Unable to locate %s in libc.  Leaving as a no-op."
                     % func_name)

        def noop_libc_function(*args):
            return 0
        return noop_libc_function


def get_param(req, name, default=None):
    """
    Get parameters from an HTTP request ensuring proper handling UTF-8
    encoding.

    :param req: Webob request object
    :param name: parameter name
    :param default: result to return if the parameter is not found
    :returns: HTTP request parameter value
    """
    value = req.str_params.get(name, default)
    if value:
        value.decode('utf8')    # Ensure UTF8ness
    return value


def fallocate(fd, size):
    """
    Pre-allocate disk space for a file file.

    :param fd: file descriptor
    :param size: size to allocate (in bytes)
    """
    global _sys_fallocate
    if _sys_fallocate is None:
        _sys_fallocate = load_libc_function('fallocate')
    if size > 0:
        # 1 means "FALLOC_FL_KEEP_SIZE", which means it pre-allocates invisibly
        ret = _sys_fallocate(fd, 1, 0, ctypes.c_uint64(size))
        # XXX: in (not very thorough) testing, errno always seems to be 0?
        err = ctypes.get_errno()
        if ret and err not in (0, errno.ENOSYS):
            raise OSError(err, 'Unable to fallocate(%s)' % size)


def drop_buffer_cache(fd, offset, length):
    """
    Drop 'buffer' cache for the given range of the given file.

    :param fd: file descriptor
    :param offset: start offset
    :param length: length
    """
    global _posix_fadvise
    if _posix_fadvise is None:
        _posix_fadvise = load_libc_function('posix_fadvise')
    # 4 means "POSIX_FADV_DONTNEED"
    ret = _posix_fadvise(fd, ctypes.c_uint64(offset),
                        ctypes.c_uint64(length), 4)
    if ret != 0:
        logging.warn("posix_fadvise(%s, %s, %s, 4) -> %s"
                     % (fd, offset, length, ret))


def normalize_timestamp(timestamp):
    """
    Format a timestamp (string or numeric) into a standardized
    xxxxxxxxxx.xxxxx format.

    :param timestamp: unix timestamp
    :returns: normalized timestamp as a string
    """
    return "%016.05f" % (float(timestamp))


def mkdirs(path):
    """
    Ensures the path is a directory or makes it if not. Errors if the path
    exists but is a file or on permissions failure.

    :param path: path to create
    """
    if not os.path.isdir(path):
        try:
            os.makedirs(path)
        except OSError, err:
            if err.errno != errno.EEXIST or not os.path.isdir(path):
                raise


def renamer(old, new):  # pragma: no cover
    """
    Attempt to fix^H^H^Hhide race conditions like empty object directories
    being removed by backend processes during uploads, by retrying.

    :param old: old path to be renamed
    :param new: new path to be renamed to
    """
    try:
        mkdirs(os.path.dirname(new))
        os.rename(old, new)
    except OSError:
        mkdirs(os.path.dirname(new))
        os.rename(old, new)


def split_path(path, minsegs=1, maxsegs=None, rest_with_last=False):
    """
    Validate and split the given HTTP request path.

    **Examples**::

        ['a'] = split_path('/a')
        ['a', None] = split_path('/a', 1, 2)
        ['a', 'c'] = split_path('/a/c', 1, 2)
        ['a', 'c', 'o/r'] = split_path('/a/c/o/r', 1, 3, True)

    :param path: HTTP Request path to be split
    :param minsegs: Minimum number of segments to be extracted
    :param maxsegs: Maximum number of segments to be extracted
    :param rest_with_last: If True, trailing data will be returned as part
                           of last segment.  If False, and there is
                           trailing data, raises ValueError.
    :returns: list of segments with a length of maxsegs (non-existant
              segments will return as None)
    """
    if not maxsegs:
        maxsegs = minsegs
    if minsegs > maxsegs:
        raise ValueError('minsegs > maxsegs: %d > %d' % (minsegs, maxsegs))
    if rest_with_last:
        segs = path.split('/', maxsegs)
        minsegs += 1
        maxsegs += 1
        count = len(segs)
        if segs[0] or count < minsegs or count > maxsegs or \
           '' in segs[1:minsegs]:
            raise ValueError('Invalid path: %s' % quote(path))
    else:
        minsegs += 1
        maxsegs += 1
        segs = path.split('/', maxsegs)
        count = len(segs)
        if segs[0] or count < minsegs or count > maxsegs + 1 or \
           '' in segs[1:minsegs] or (count == maxsegs + 1 and segs[maxsegs]):
            raise ValueError('Invalid path: %s' % quote(path))
    segs = segs[1:maxsegs]
    segs.extend([None] * (maxsegs - 1 - len(segs)))
    return segs


class NullLogger():
    """A no-op logger for eventlet wsgi."""

    def write(self, *args):
        #"Logs" the args to nowhere
        pass


class LoggerFileObject(object):

    def __init__(self, logger):
        self.logger = logger

    def write(self, value):
        value = value.strip()
        if value:
            if 'Connection reset by peer' in value:
                self.logger.error('STDOUT: Connection reset by peer')
            else:
                self.logger.error('STDOUT: %s' % value)

    def writelines(self, values):
        self.logger.error('STDOUT: %s' % '#012'.join(values))

    def close(self):
        pass

    def flush(self):
        pass

    def __iter__(self):
        return self

    def next(self):
        raise IOError(errno.EBADF, 'Bad file descriptor')

    def read(self, size=-1):
        raise IOError(errno.EBADF, 'Bad file descriptor')

    def readline(self, size=-1):
        raise IOError(errno.EBADF, 'Bad file descriptor')

    def tell(self):
        return 0

    def xreadlines(self):
        return self


def drop_privileges(user):
    """
    Sets the userid of the current process

    :param user: User id to change privileges to
    """
    user = pwd.getpwnam(user)
    os.setgid(user[3])
    os.setuid(user[2])


class NamedLogger(object):
    """Cheesy version of the LoggerAdapter available in Python 3"""

    def __init__(self, logger, server):
        self.logger = logger
        self.server = server
        for proxied_method in ('debug', 'info', 'log', 'warn', 'warning',
                               'error', 'critical'):
            setattr(self, proxied_method,
                    self._proxy(getattr(logger, proxied_method)))

    def _proxy(self, logger_meth):

        def _inner_proxy(msg, *args, **kwargs):
            msg = '%s %s' % (self.server, msg)
            logger_meth(msg, *args, **kwargs)
        return _inner_proxy

    def getEffectiveLevel(self):
        return self.logger.getEffectiveLevel()

    def exception(self, msg, *args):
        _, exc, _ = sys.exc_info()
        call = self.logger.error
        emsg = ''
        if isinstance(exc, OSError):
            if exc.errno in (errno.EIO, errno.ENOSPC):
                emsg = str(exc)
            else:
                call = self.logger.exception
        elif isinstance(exc, socket.error):
            if exc.errno == errno.ECONNREFUSED:
                emsg = 'Connection refused'
            elif exc.errno == errno.EHOSTUNREACH:
                emsg = 'Host unreachable'
            else:
                call = self.logger.exception
        elif isinstance(exc, eventlet.Timeout):
            emsg = exc.__class__.__name__
            if hasattr(exc, 'seconds'):
                emsg += ' (%ss)' % exc.seconds
            if isinstance(exc, MessageTimeout):
                if exc.msg:
                    emsg += ' %s' % exc.msg
        else:
            call = self.logger.exception
        call('%s %s: %s' % (self.server, msg, emsg), *args)


def get_logger(conf, name=None):
    """
    Get the current system logger using config settings.

    **Log config and defaults**::

        log_facility = LOG_LOCAL0
        log_level = INFO
        log_name = swift

    :param conf: Configuration dict to read settings from
    :param name: Name of the logger
    """
    root_logger = logging.getLogger()
    if hasattr(get_logger, 'handler') and get_logger.handler:
        root_logger.removeHandler(get_logger.handler)
        get_logger.handler = None
    if conf is None:
        root_logger.setLevel(logging.INFO)
        return NamedLogger(root_logger, name)
    if name is None:
        name = conf.get('log_name', 'swift')
    get_logger.handler = SysLogHandler(address='/dev/log',
        facility=getattr(SysLogHandler,
                         conf.get('log_facility', 'LOG_LOCAL0'),
                         SysLogHandler.LOG_LOCAL0))
    root_logger.addHandler(get_logger.handler)
    root_logger.setLevel(
        getattr(logging, conf.get('log_level', 'INFO').upper(), logging.INFO))
    return NamedLogger(root_logger, name)


def whataremyips():
    """
    Get the machine's ip addresses using ifconfig

    :returns: list of Strings of IPv4 ip addresses
    """
    proc = subprocess.Popen(['/sbin/ifconfig'], stdout=subprocess.PIPE,
            stderr=subprocess.STDOUT)
    ret_val = proc.wait()
    results = proc.stdout.read().split('\n')
    return [x.split(':')[1].split()[0] for x in results if 'inet addr' in x]


def storage_directory(datadir, partition, hash):
    """
    Get the storage directory

    :param datadir: Base data directory
    :param partition: Partition
    :param hash: Account, container or object hash
    :returns: Storage directory
    """
    return os.path.join(datadir, partition, hash[-3:], hash)


def hash_path(account, container=None, object=None, raw_digest=False):
    """
    Get the connonical hash for an account/container/object

    :param account: Account
    :param container: Container
    :param object: Object
    :param raw_digest: If True, return the raw version rather than a hex digest
    :returns: hash string
    """
    if object and not container:
        raise ValueError('container is required if object is provided')
    paths = [account]
    if container:
        paths.append(container)
    if object:
        paths.append(object)
    if raw_digest:
        return md5('/' + '/'.join(paths) + HASH_PATH_SUFFIX).digest()
    else:
        return md5('/' + '/'.join(paths) + HASH_PATH_SUFFIX).hexdigest()


@contextmanager
def lock_path(directory, timeout=10):
    """
    Context manager that acquires a lock on a directory.  This will block until
    the lock can be acquired, or the timeout time has expired (whichever occurs
    first).

    :param directory: directory to be locked
    :param timeout: timeout (in seconds)
    """
    mkdirs(directory)
    fd = os.open(directory, os.O_RDONLY)
    try:
        with LockTimeout(timeout, directory):
            while True:
                try:
                    fcntl.flock(fd, fcntl.LOCK_EX | fcntl.LOCK_NB)
                    break
                except IOError, err:
                    if err.errno != errno.EAGAIN:
                        raise
                sleep(0.01)
        yield True
    finally:
        os.close(fd)


def lock_parent_directory(filename, timeout=10):
    """
    Context manager that acquires a lock on the parent directory of the given
    file path.  This will block until the lock can be acquired, or the timeout
    time has expired (whichever occurs first).

    :param filename: file path of the parent directory to be locked
    :param timeout: timeout (in seconds)
    """
    return lock_path(os.path.dirname(filename), timeout=timeout)


def get_time_units(time_amount):
    """
    Get a nomralized length of time in the largest unit of time (hours,
    minutes, or seconds.)

    :param time_amount: length of time in seconds
    :returns: A touple of (length of time, unit of time) where unit of time is
              one of ('h', 'm', 's')
    """
    time_unit = 's'
    if time_amount > 60:
        time_amount /= 60
        time_unit = 'm'
        if time_amount > 60:
            time_amount /= 60
            time_unit = 'h'
    return time_amount, time_unit


def compute_eta(start_time, current_value, final_value):
    """
    Compute an ETA.  Now only if we could also have a progress bar...

    :param start_time: Unix timestamp when the operation began
    :param current_value: Current value
    :param final_value: Final value
    :returns: ETA as a tuple of (length of time, unit of time) where unit of
              time is one of ('h', 'm', 's')
    """
    elapsed = time.time() - start_time
    completion = (float(current_value) / final_value) or 0.00001
    return get_time_units(1.0 / completion * elapsed - elapsed)


def iter_devices_partitions(devices_dir, item_type):
    """
    Iterate over partitions accross all devices.

    :param devices_dir: Path to devices
    :param item_type: One of 'accounts', 'containers', or 'objects'
    :returns: Each iteration returns a tuple of (device, partition)
    """
    devices = os.listdir(devices_dir)
    shuffle(devices)
    devices_partitions = []
    for device in devices:
        partitions = os.listdir(os.path.join(devices_dir, device, item_type))
        shuffle(partitions)
        devices_partitions.append((device, iter(partitions)))
    yielded = True
    while yielded:
        yielded = False
        for device, partitions in devices_partitions:
            try:
                yield device, partitions.next()
                yielded = True
            except StopIteration:
                pass


def unlink_older_than(path, mtime):
    """
    Remove any file in a given path that that was last modified before mtime.

    :param path: path to remove file from
    :mtime: timestamp of oldest file to keep
    """
    if os.path.exists(path):
        for fname in os.listdir(path):
            fpath = os.path.join(path, fname)
            try:
                if os.path.getmtime(fpath) < mtime:
                    os.unlink(fpath)
            except OSError:
                pass


def item_from_env(env, item_name):
    """
    Get a value from the wsgi environment

    :param env: wsgi environment dict
    :param item_name: name of item to get

    :returns: the value from the environment
    """
    item = env.get(item_name, None)
    if item is None:
        logging.error("ERROR: %s could not be found in env!" % item_name)
    return item


def cache_from_env(env):
    """
    Get memcache connection pool from the environment (which had been
    previously set by the memcache middleware

    :param env: wsgi environment dict

    :returns: swift.common.memcached.MemcacheRing from environment
    """
    return item_from_env(env, 'swift.cache')

<<<<<<< HEAD
def readconf(conf, section_name=None, log_name=None):
=======

def readconf(conf, section_name, log_name=None):
    """
    Read config file and return config items as a dict

    :param conf: path to config file
    :param section_name: config section to read
    :param log_name: name to be used with logging (will use section_name if
                     not defined)
    :returns: dict of config items
    """
>>>>>>> b39fcb86
    c = ConfigParser()
    if not c.read(conf):
        print "Unable to read config file %s" % conf
        sys.exit(1)
    if section_name:
        if c.has_section(section_name):
            conf = dict(c.items(section_name))
        else:
            print "Unable to find %s config section in %s" % (section_name, conf)
            sys.exit(1)
        if "log_name" not in conf:
            if log_name is not None:
                conf['log_name'] = log_name
            else:
                conf['log_name'] = section_name
    else:
        conf = {}
        for s in c.sections():
            conf.update({s:dict(c.items(s))})
        if 'log_name' not in conf:
            conf['log_name'] = log_name
<<<<<<< HEAD
    return conf
=======
        else:
            conf['log_name'] = section_name
    return conf


def write_pickle(obj, dest, tmp):
    """
    Ensure that a pickle file gets written to disk.  The file
    is first written to a tmp location, ensure it is synced to disk, then
    perform a move to its final location

    :param obj: python object to be pickled
    :param dest: path of final destination file
    :param tmp: path to tmp to use
    """
    fd, tmppath = mkstemp(dir=tmp)
    with os.fdopen(fd, 'wb') as fo:
        pickle.dump(obj, fo)
        fo.flush()
        os.fsync(fd)
        renamer(tmppath, dest)
>>>>>>> b39fcb86
<|MERGE_RESOLUTION|>--- conflicted
+++ resolved
@@ -552,21 +552,17 @@
     """
     return item_from_env(env, 'swift.cache')
 
-<<<<<<< HEAD
-def readconf(conf, section_name=None, log_name=None):
-=======
-
 def readconf(conf, section_name, log_name=None):
     """
     Read config file and return config items as a dict
 
     :param conf: path to config file
-    :param section_name: config section to read
+    :param section_name: config section to read (will return all sections if
+                     not defined)
     :param log_name: name to be used with logging (will use section_name if
                      not defined)
     :returns: dict of config items
     """
->>>>>>> b39fcb86
     c = ConfigParser()
     if not c.read(conf):
         print "Unable to read config file %s" % conf
@@ -588,11 +584,6 @@
             conf.update({s:dict(c.items(s))})
         if 'log_name' not in conf:
             conf['log_name'] = log_name
-<<<<<<< HEAD
-    return conf
-=======
-        else:
-            conf['log_name'] = section_name
     return conf
 
 
@@ -611,5 +602,4 @@
         pickle.dump(obj, fo)
         fo.flush()
         os.fsync(fd)
-        renamer(tmppath, dest)
->>>>>>> b39fcb86
+        renamer(tmppath, dest)